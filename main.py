--- conflicted
+++ resolved
@@ -182,7 +182,6 @@
 
     return device
 
-<<<<<<< HEAD
 
 def log_eval(metric_logger, eval_results: dict):
     """Log evaluation results to Neptune."""
@@ -200,15 +199,7 @@
     # metric_logger.run["eval/full_results"].upload("eval_results.json")
 
 
-def run(cfg: OmegaConf, metric_logger=None):
-    setup_enviroment()
-=======
->>>>>>> 64491e70
-
 def initialize_training_components(cfg: OmegaConf, metric_logger=None):
-
-    # Instantiate common config to apply Pydantic defaults
-    common_config = instantiate(cfg.common, _convert_="all")
 
     training_state = load_training_state(cfg.trainer.checkpoint.load)
 
@@ -258,11 +249,7 @@
                 res = fn(model)
                 if res == False:
                     cleanup()
-<<<<<<< HEAD
-                    return 0
-=======
                     return None, None, None, None, None
->>>>>>> 64491e70
         model = setup_distributed_training(model, cfg.trainer.distributed)
         optimizer = torch.optim.AdamW(
             model.parameters(),
@@ -279,11 +266,7 @@
                 res = fn(model)
                 if res == False:
                     cleanup()
-<<<<<<< HEAD
-                    return 0
-=======
                     return None, None, None, None, None
->>>>>>> 64491e70
         model = setup_distributed_training(model, cfg.trainer.distributed)
         optimizer = torch.optim.AdamW(
             model.parameters(),
@@ -300,11 +283,7 @@
                 res = fn(model)
                 if res == False:
                     cleanup()
-<<<<<<< HEAD
-                    return 0
-=======
                     return None, None, None, None, None
->>>>>>> 64491e70
         model = setup_distributed_training(model, cfg.trainer.distributed)
         optimizer = torch.optim.AdamW(
             model.parameters(),
@@ -320,11 +299,7 @@
                 res = fn(model)
                 if res == False:
                     cleanup()
-<<<<<<< HEAD
-                    return 0
-=======
                     return None, None, None, None, None
->>>>>>> 64491e70
         model = setup_distributed_training(model, cfg.trainer.distributed)
         optimizer = torch.optim.AdamW(
             model.parameters(),
@@ -352,8 +327,6 @@
             f"Not recognized load checkpoint format: {cfg.trainer.checkpoint.load.type}"
         )
 
-<<<<<<< HEAD
-=======
     return model, optimizer, scheduler, training_state, metric_logger
 
 
@@ -362,12 +335,14 @@
 
     if "distributed" in cfg.trainer and cfg.trainer.distributed is not None:
         distributed_setup()
+
+    # Instantiate common config to apply Pydantic defaults
+    common_config = instantiate(cfg.common, _convert_="all")
 
     model, optimizer, scheduler, training_state, metric_logger = (
         initialize_training_components(cfg, metric_logger)
     )
 
->>>>>>> 64491e70
     logger.info(f"Model initialized")
 
     # run pretraining
