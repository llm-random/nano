--- conflicted
+++ resolved
@@ -158,10 +158,7 @@
     environs = os.environ
     for environ_key in scrap_keys:
         metric_logger.run[f"job/{environ_key}"] = str(environs.get(environ_key))
-<<<<<<< HEAD
-=======
         
->>>>>>> 81092984
 
 def run(cfg, metric_logger=None):
     setup_enviroment()
