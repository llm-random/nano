--- conflicted
+++ resolved
@@ -50,7 +50,6 @@
 
     return tokenize_function
 
-<<<<<<< HEAD
 def smollm_135_tokenize_fn():
     tokenizer = AutoTokenizer.from_pretrained("HuggingFaceTB/SmolLM-135M", add_bos_token=True, add_eos_token=True, legacy=False)
     def tokenize_function(examples):
@@ -84,8 +83,6 @@
         return batch_encodings
     return tokenize_function
 
-=======
->>>>>>> 342b787f
 
 class AbstractDataset(IterableDataset):
 
