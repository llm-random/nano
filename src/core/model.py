--- conflicted
+++ resolved
@@ -205,12 +205,7 @@
         n_blocks: int,
     ):
         super().__init__()
-<<<<<<< HEAD
-        blocks = [(f"block_{i}", block_fn()) for i in range(n_blocks)]
-        self.blocks = nn.Sequential(OrderedDict(blocks))
-=======
         self.blocks = nn.ModuleList([block_fn(i) for i in range(n_blocks)])
->>>>>>> 64491e70
 
     def forward(self, x):
         for block in self.blocks:
@@ -471,58 +466,6 @@
         )
 
 
-<<<<<<< HEAD
-class Attention(nn.Module):
-    def __init__(
-        self,
-        dmodel,
-        heads,
-        causal,
-        init_type: str,
-        init_scale: float,
-    ):
-        raise Exception("Not supported Attention - use pc version")
-        super(Attention, self).__init__()
-
-        self.heads = heads
-        self.causal = causal
-
-        self.input_projection = Linear(
-            dmodel,
-            3 * dmodel,
-            bias=False,
-            init_type=init_type,
-            init_scale=init_scale,
-        )
-        self.o_proj = Linear(
-            dmodel,
-            dmodel,
-            bias=False,
-            init_type=init_type,
-            init_scale=init_scale,
-        )
-        self.attention_mechanism = AttentionMechanism()
-
-    def forward(self, x):
-        projected = self.input_projection(x)
-
-        batch, seq_len = x.shape[:-1]
-        q_chunk, k_chunk, v_chunk = torch.chunk(projected, chunks=3, dim=-1)
-        q = q_chunk.view(batch, seq_len, self.heads, -1).transpose(1, 2)
-        k = k_chunk.view(batch, seq_len, self.heads, -1).transpose(1, 2)
-        v = v_chunk.view(batch, seq_len, self.heads, -1).transpose(1, 2)
-
-        attention_output = self.attention_mechanism(
-            query=q, key=k, value=v, causal=self.causal
-        )
-
-        output = self.o_proj(attention_output.transpose(1, 2).flatten(-2))
-
-        return output
-
-
-=======
->>>>>>> 64491e70
 def init_kaiming_uniform(shape, fan_in, scale, dtype=torch.float32):
     range_ = scale * (3 / fan_in) ** 0.5
     return torch.zeros(shape, dtype=dtype).uniform_(-range_, range_)
@@ -554,26 +497,4 @@
     if init_type not in init_types:
         raise ValueError(f"Unknown init_type: {init_type}")
 
-<<<<<<< HEAD
-    return init_types[init_type](shape=shape, fan_in=fan_in, scale=scale, dtype=dtype)
-
-
-def get_vanilla_embedding(vocab_size, dmodel, init_type, init_scale, sequence_length):
-    raise Exception("Not supported get_vanilla_embedding - use pc version")
-    return EmbeddingLayer(
-        TokenEmbedding(
-            vocab_size,
-            dmodel,
-            init_type=init_type,
-            init_scale=init_scale,
-        ),
-        PositionalEmbedding(
-            sequence_length,
-            dmodel,
-            init_type=init_type,
-            init_scale=init_scale,
-        ),
-    )
-=======
-    return init_types[init_type](shape=shape, fan_in=fan_in, scale=scale, dtype=dtype)
->>>>>>> 64491e70
+    return init_types[init_type](shape=shape, fan_in=fan_in, scale=scale, dtype=dtype)